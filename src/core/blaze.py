--- conflicted
+++ resolved
@@ -6,20 +6,12 @@
 import os, multiprocessing, json, time, hashlib, signal, sys
 from datetime import datetime
 import croniter
-<<<<<<< HEAD
 from .jobs import BlazeJobs
 from .state import BlazeState
 from .logger import BlazeLogger
 from tabulate import tabulate
 from concurrent.futures import ThreadPoolExecutor, as_completed
 from ..db.mongo import BlazeMongoClient
-=======
-from src.core.logger import BlazeLogger
-from src.core.state import BlazeState
-from concurrent.futures import ThreadPoolExecutor, as_completed
-from src.db.mongo import BlazeMongoClient
-from src.core.sync import BlazeSync
->>>>>>> 35ede747
 
 class Blaze:
 
